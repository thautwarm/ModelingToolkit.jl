"""
$(TYPEDSIGNATURES)

Generate `ODESystem`, dependent variables, and parameters from an `ODEProblem`.
"""
function modelingtoolkitize(prob::DiffEqBase.ODEProblem)
    prob.f isa DiffEqBase.AbstractParameterizedFunction &&
                            return (prob.f.sys, prob.f.sys.states, prob.f.sys.ps)
    @parameters t
<<<<<<< HEAD
    var(x, i) = Sym{FnType{Tuple{symtype(t)}, Number}}(nameof(Variable(:x, i)))
    vars = reshape([var(:x, i)(value(t)) for i in eachindex(prob.u0)],size(prob.u0))
    params = prob.p isa DiffEqBase.NullParameters ? [] :
             reshape([Variable(:α,i) for i in eachindex(prob.p)],size(prob.p))
=======

    if prob.p isa Tuple || prob.p isa NamedTuple
        p = [x for x in prob.p]
    else
        p = prob.p
    end

    vars = reshape([Variable(:x, i)(t) for i in eachindex(prob.u0)],size(prob.u0))
    params = p isa DiffEqBase.NullParameters ? [] :
             reshape([Variable(:α,i)() for i in eachindex(p)],size(Array(p)))
>>>>>>> 9ef03df6
    @derivatives D'~t

    rhs = [D(var) for var in vars]

    if DiffEqBase.isinplace(prob)
        lhs = similar(vars, Any)
        prob.f(lhs, vars, params, t)
    else
        lhs = prob.f(vars, params, t)
    end

    eqs = vcat([rhs[i] ~ lhs[i] for i in eachindex(prob.u0)]...)
    de = ODESystem(eqs,t,vec(vars),vec(params))

    de
end



"""
$(TYPEDSIGNATURES)

Generate `SDESystem`, dependent variables, and parameters from an `SDEProblem`.
"""
function modelingtoolkitize(prob::DiffEqBase.SDEProblem)
    prob.f isa DiffEqBase.AbstractParameterizedFunction &&
                            return (prob.f.sys, prob.f.sys.states, prob.f.sys.ps)
    @parameters t
<<<<<<< HEAD
    var(x, i) = Sym{FnType{Tuple{symtype(t)}, Number}}(nameof(Variable(:x, i)))
    vars = reshape([var(:x, i)(value(t)) for i in eachindex(prob.u0)],size(prob.u0))
    params = prob.p isa DiffEqBase.NullParameters ? [] :
             reshape([Variable(:α,i) for i in eachindex(prob.p)],size(prob.p))
=======

    if prob.p isa Tuple || prob.p isa NamedTuple
        p = [x for x in prob.p]
    else
        p = prob.p
    end

    vars = reshape([Variable(:x, i)(t) for i in eachindex(prob.u0)],size(prob.u0))
    params = p isa DiffEqBase.NullParameters ? [] :
             reshape([Variable(:α,i)() for i in eachindex(p)],size(p))
>>>>>>> 9ef03df6
    @derivatives D'~t

    rhs = [D(var) for var in vars]

    if DiffEqBase.isinplace(prob)
        lhs = similar(vars, Any)

        prob.f(lhs, vars, params, t)

        if DiffEqBase.is_diagonal_noise(prob)
            neqs = similar(vars, Any)
            prob.g(neqs, vars, params, t)
        else
            neqs = similar(vars, Any, size(prob.noise_rate_prototype))
            prob.g(neqs, vars, params, t)
        end
    else
        lhs = prob.f(vars, params, t)
        if DiffEqBase.is_diagonal_noise(prob)
            neqs = prob.g(vars, params, t)
        else
            neqs = prob.g(vars, params, t)
        end
    end
    deqs = vcat([rhs[i] ~ lhs[i] for i in eachindex(prob.u0)]...)

    de = SDESystem(deqs,neqs,t,vec(vars),vec(params))

    de
end
<|MERGE_RESOLUTION|>--- conflicted
+++ resolved
@@ -1,101 +1,89 @@
-"""
-$(TYPEDSIGNATURES)
-
-Generate `ODESystem`, dependent variables, and parameters from an `ODEProblem`.
-"""
-function modelingtoolkitize(prob::DiffEqBase.ODEProblem)
-    prob.f isa DiffEqBase.AbstractParameterizedFunction &&
-                            return (prob.f.sys, prob.f.sys.states, prob.f.sys.ps)
-    @parameters t
-<<<<<<< HEAD
-    var(x, i) = Sym{FnType{Tuple{symtype(t)}, Number}}(nameof(Variable(:x, i)))
-    vars = reshape([var(:x, i)(value(t)) for i in eachindex(prob.u0)],size(prob.u0))
-    params = prob.p isa DiffEqBase.NullParameters ? [] :
-             reshape([Variable(:α,i) for i in eachindex(prob.p)],size(prob.p))
-=======
-
-    if prob.p isa Tuple || prob.p isa NamedTuple
-        p = [x for x in prob.p]
-    else
-        p = prob.p
-    end
-
-    vars = reshape([Variable(:x, i)(t) for i in eachindex(prob.u0)],size(prob.u0))
-    params = p isa DiffEqBase.NullParameters ? [] :
-             reshape([Variable(:α,i)() for i in eachindex(p)],size(Array(p)))
->>>>>>> 9ef03df6
-    @derivatives D'~t
-
-    rhs = [D(var) for var in vars]
-
-    if DiffEqBase.isinplace(prob)
-        lhs = similar(vars, Any)
-        prob.f(lhs, vars, params, t)
-    else
-        lhs = prob.f(vars, params, t)
-    end
-
-    eqs = vcat([rhs[i] ~ lhs[i] for i in eachindex(prob.u0)]...)
-    de = ODESystem(eqs,t,vec(vars),vec(params))
-
-    de
-end
-
-
-
-"""
-$(TYPEDSIGNATURES)
-
-Generate `SDESystem`, dependent variables, and parameters from an `SDEProblem`.
-"""
-function modelingtoolkitize(prob::DiffEqBase.SDEProblem)
-    prob.f isa DiffEqBase.AbstractParameterizedFunction &&
-                            return (prob.f.sys, prob.f.sys.states, prob.f.sys.ps)
-    @parameters t
-<<<<<<< HEAD
-    var(x, i) = Sym{FnType{Tuple{symtype(t)}, Number}}(nameof(Variable(:x, i)))
-    vars = reshape([var(:x, i)(value(t)) for i in eachindex(prob.u0)],size(prob.u0))
-    params = prob.p isa DiffEqBase.NullParameters ? [] :
-             reshape([Variable(:α,i) for i in eachindex(prob.p)],size(prob.p))
-=======
-
-    if prob.p isa Tuple || prob.p isa NamedTuple
-        p = [x for x in prob.p]
-    else
-        p = prob.p
-    end
-
-    vars = reshape([Variable(:x, i)(t) for i in eachindex(prob.u0)],size(prob.u0))
-    params = p isa DiffEqBase.NullParameters ? [] :
-             reshape([Variable(:α,i)() for i in eachindex(p)],size(p))
->>>>>>> 9ef03df6
-    @derivatives D'~t
-
-    rhs = [D(var) for var in vars]
-
-    if DiffEqBase.isinplace(prob)
-        lhs = similar(vars, Any)
-
-        prob.f(lhs, vars, params, t)
-
-        if DiffEqBase.is_diagonal_noise(prob)
-            neqs = similar(vars, Any)
-            prob.g(neqs, vars, params, t)
-        else
-            neqs = similar(vars, Any, size(prob.noise_rate_prototype))
-            prob.g(neqs, vars, params, t)
-        end
-    else
-        lhs = prob.f(vars, params, t)
-        if DiffEqBase.is_diagonal_noise(prob)
-            neqs = prob.g(vars, params, t)
-        else
-            neqs = prob.g(vars, params, t)
-        end
-    end
-    deqs = vcat([rhs[i] ~ lhs[i] for i in eachindex(prob.u0)]...)
-
-    de = SDESystem(deqs,neqs,t,vec(vars),vec(params))
-
-    de
-end
+"""
+$(TYPEDSIGNATURES)
+
+Generate `ODESystem`, dependent variables, and parameters from an `ODEProblem`.
+"""
+function modelingtoolkitize(prob::DiffEqBase.ODEProblem)
+    prob.f isa DiffEqBase.AbstractParameterizedFunction &&
+                            return (prob.f.sys, prob.f.sys.states, prob.f.sys.ps)
+    @parameters t
+
+    if prob.p isa Tuple || prob.p isa NamedTuple
+        p = [x for x in prob.p]
+    else
+        p = prob.p
+    end
+
+    var(x, i) = Sym{FnType{Tuple{symtype(t)}, Number}}(nameof(Variable(:x, i)))
+    vars = reshape([var(:x, i)(value(t)) for i in eachindex(prob.u0)],size(prob.u0))
+    params = p isa DiffEqBase.NullParameters ? [] :
+             reshape([Variable(:α,i) for i in eachindex(p)],size(p))
+
+    @derivatives D'~t
+
+    rhs = [D(var) for var in vars]
+
+    if DiffEqBase.isinplace(prob)
+        lhs = similar(vars, Any)
+        prob.f(lhs, vars, params, t)
+    else
+        lhs = prob.f(vars, params, t)
+    end
+
+    eqs = vcat([rhs[i] ~ lhs[i] for i in eachindex(prob.u0)]...)
+    de = ODESystem(eqs,t,vec(vars),vec(params))
+
+    de
+end
+
+
+
+"""
+$(TYPEDSIGNATURES)
+
+Generate `SDESystem`, dependent variables, and parameters from an `SDEProblem`.
+"""
+function modelingtoolkitize(prob::DiffEqBase.SDEProblem)
+    prob.f isa DiffEqBase.AbstractParameterizedFunction &&
+                            return (prob.f.sys, prob.f.sys.states, prob.f.sys.ps)
+    @parameters t
+    if prob.p isa Tuple || prob.p isa NamedTuple
+        p = [x for x in prob.p]
+    else
+        p = prob.p
+    end
+    var(x, i) = Sym{FnType{Tuple{symtype(t)}, Number}}(nameof(Variable(:x, i)))
+    vars = reshape([var(:x, i)(value(t)) for i in eachindex(prob.u0)],size(prob.u0))
+    params = p isa DiffEqBase.NullParameters ? [] :
+             reshape([Variable(:α,i) for i in eachindex(p)],size(p))
+
+    @derivatives D'~t
+
+    rhs = [D(var) for var in vars]
+
+    if DiffEqBase.isinplace(prob)
+        lhs = similar(vars, Any)
+
+        prob.f(lhs, vars, params, t)
+
+        if DiffEqBase.is_diagonal_noise(prob)
+            neqs = similar(vars, Any)
+            prob.g(neqs, vars, params, t)
+        else
+            neqs = similar(vars, Any, size(prob.noise_rate_prototype))
+            prob.g(neqs, vars, params, t)
+        end
+    else
+        lhs = prob.f(vars, params, t)
+        if DiffEqBase.is_diagonal_noise(prob)
+            neqs = prob.g(vars, params, t)
+        else
+            neqs = prob.g(vars, params, t)
+        end
+    end
+    deqs = vcat([rhs[i] ~ lhs[i] for i in eachindex(prob.u0)]...)
+
+    de = SDESystem(deqs,neqs,t,vec(vars),vec(params))
+
+    de
+end